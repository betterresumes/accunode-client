--- conflicted
+++ resolved
@@ -54,11 +54,7 @@
     )
   }
 
-<<<<<<< HEAD
   // Super admin: Only Platform tab (removed personal and organizations access)
-=======
-  // Super admin: ONLY Platform tab (no personal/organizations access)
->>>>>>> a5b2d2ff
   if (isAdmin()) {
     return (
       <div className="flex items-center gap-2">
