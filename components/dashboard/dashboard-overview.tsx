'use client'

import { useState, useEffect, useMemo } from 'react'
import { useAuthStore } from '@/lib/stores/auth-store'
import { useDashboardStatsStore } from '@/lib/stores/dashboard-stats-store'
import { usePredictionsStore } from '@/lib/stores/predictions-store'
import { Card } from '@/components/ui/card'
import { Badge } from '@/components/ui/badge'
import { Button } from '@/components/ui/button'
import { Input } from '@/components/ui/input'
import { Tabs, TabsContent, TabsList, TabsTrigger } from '@/components/ui/tabs'
import { Skeleton } from '@/components/ui/skeleton'
import {
  Select,
  SelectContent,
  SelectItem,
  SelectTrigger,
  SelectValue,
} from '@/components/ui/select'
import { CompanyAnalysisTable } from './company-analysis-table'
import {
  TrendingUp,
  TrendingDown,
  Users,
  Building2,
  BarChart3,
  Activity,
  Clock,
  CheckCircle,
  Search,
  Filter,
  MoreHorizontal,
  Eye,
  Edit,
  Trash2,
  RefreshCw,
  Loader2
} from 'lucide-react'

export function DashboardOverview() {
  const { user, isAuthenticated } = useAuthStore()

  // Dashboard Stats API (for summary statistics)
  const {
    stats: dashboardStats,
    isLoading: isStatsLoading,
    error: statsError,
    fetchStats,
    clearError: clearStatsError
  } = useDashboardStatsStore()

  // Predictions Store (for table data with pagination)
  const {
    annualPredictions,
    quarterlyPredictions,
    systemAnnualPredictions,
    systemQuarterlyPredictions,
    isLoading: isPredictionsLoading,
    error: predictionsError,
    fetchPredictions,
    refetchPredictions,
    getPredictionProbability,
    getRiskBadgeColor,
    formatPredictionDate,
    getFilteredPredictions,
    lastFetched,
    activeDataFilter
  } = usePredictionsStore()

  const [searchTerm, setSearchTerm] = useState('')
  const [selectedSector, setSelectedSector] = useState('all')
  const [selectedRiskLevel, setSelectedRiskLevel] = useState('all')
  const [currentPage, setCurrentPage] = useState(1)
  const [activeAnalysisType, setActiveAnalysisType] = useState('annual')
  const [isClient, setIsClient] = useState(false)
  const [forceRefresh, setForceRefresh] = useState(0) // Force component refresh counter

  useEffect(() => {
    setIsClient(true)
  }, [])

  // Listen for essential prediction events only
  useEffect(() => {
    const handlePredictionCreated = (event: CustomEvent) => {
      console.log('🆕 Prediction created - refreshing dashboard without full reload')
      setForceRefresh(prev => prev + 1)
      setCurrentPage(1) // Reset pagination

      // Invalidate dashboard stats cache to trigger refresh
      const statsStore = useDashboardStatsStore.getState()
      statsStore.invalidateCache()
      
      // No need to manually fetch predictions - the store already has the new data
      // from the mutation's addPrediction call
    }

    const handlePredictionsUpdated = () => {
      console.log('📊 Predictions updated - refreshing view')
      setForceRefresh(prev => prev + 1)
    }

    const handleNavigateToDashboard = () => {
      console.log('🚀 Navigate to dashboard - refreshing stats')
      fetchStats(true) // Only refresh stats, not predictions
    }

    if (typeof window !== 'undefined') {
      window.addEventListener('prediction-created', handlePredictionCreated as EventListener)
      window.addEventListener('predictions-updated', handlePredictionsUpdated as EventListener)  
      window.addEventListener('navigate-to-dashboard', handleNavigateToDashboard as EventListener)

      return () => {
        window.removeEventListener('prediction-created', handlePredictionCreated as EventListener)
        window.removeEventListener('predictions-updated', handlePredictionsUpdated as EventListener)
        window.removeEventListener('navigate-to-dashboard', handleNavigateToDashboard as EventListener)
      }
    }
  }, [fetchStats])

  // Enhanced useEffect to fetch initial data - handles auth state changes properly
  useEffect(() => {
    console.log('🔍 Dashboard useEffect triggered:', {
      isClient,
      isAuthenticated,
      hasUser: !!user,
      userRole: user?.role,
      annualCount: annualPredictions.length,
      quarterlyCount: quarterlyPredictions.length,
      lastFetched: lastFetched ? new Date(lastFetched).toISOString() : 'never'
    })

    if (isClient && isAuthenticated && user) {
      console.log('📊 Dashboard mounted - making API calls for authenticated user')

      // 1. Always fetch dashboard stats (summary statistics) - /predictions/dashboard
      fetchStats()

      // 2 & 3. Fetch predictions - force refresh if no data or stale data
      const hasNoData = annualPredictions.length === 0 && quarterlyPredictions.length === 0
      const hasStaleData = lastFetched && (Date.now() - lastFetched > 5 * 60 * 1000) // 5 minutes

      if (hasNoData || hasStaleData) {
        console.log('📊 Fetching predictions - reason:', hasNoData ? 'no data' : 'stale data')
        fetchPredictions(true) // Force refresh
      } else {
        console.log('📊 Using existing predictions data:', {
          annual: annualPredictions.length,
          quarterly: quarterlyPredictions.length,
          age: lastFetched ? `${Math.round((Date.now() - lastFetched) / 60000)}min` : 'unknown'
        })
      }
    }
  }, [isClient, isAuthenticated, user, fetchStats, fetchPredictions]) // Include fetchStats and fetchPredictions

  // Listen for auth login success to refresh data
  useEffect(() => {
    const handleAuthSuccess = () => {
      console.log('🔄 Auth login success - refreshing dashboard data')
      setTimeout(() => {
        fetchStats(true)
        fetchPredictions(true)
      }, 500) // Small delay to ensure auth is fully set
    }

    if (typeof window !== 'undefined') {
      window.addEventListener('auth-login-success', handleAuthSuccess)
      return () => window.removeEventListener('auth-login-success', handleAuthSuccess)
    }
  }, [fetchStats, fetchPredictions])

  // Removed excessive useEffects to prevent too many API calls

  // Ensure predictions are always arrays and get filtered data
  const safeAnnualPredictions = Array.isArray(annualPredictions) ? annualPredictions : []
  const safeQuarterlyPredictions = Array.isArray(quarterlyPredictions) ? quarterlyPredictions : []

  // Get filtered predictions based on data access settings (include forceRefresh to trigger re-evaluation)
  const filteredAnnualPredictions = useMemo(() => {
    const filtered = getFilteredPredictions('annual')
    console.log('🔄 Dashboard - Filtered annual predictions:', {
      count: filtered.length,
      activeFilter: activeDataFilter,
      forceRefresh,
      userRole: user?.role,
      sample: filtered.slice(0, 3).map(p => ({
        company: p.company_symbol,
        access: p.organization_access,
        id: p.id
      }))
    })
    return filtered
  }, [getFilteredPredictions, forceRefresh, annualPredictions, systemAnnualPredictions, activeDataFilter, lastFetched])

  const filteredQuarterlyPredictions = useMemo(() => {
    const filtered = getFilteredPredictions('quarterly')
    console.log('🔄 Dashboard - Filtered quarterly predictions:', {
      count: filtered.length,
      activeFilter: activeDataFilter,
      forceRefresh,
      userRole: user?.role,
      sample: filtered.slice(0, 3).map(p => ({
        company: p.company_symbol,
        access: p.organization_access,
        id: p.id
      }))
    })
    return filtered
  }, [getFilteredPredictions, forceRefresh, quarterlyPredictions, systemQuarterlyPredictions, activeDataFilter, lastFetched])

  console.log('Annual Predictions:', safeAnnualPredictions)

  // Format company data for display - FIXED: Use filteredAnnualPredictions instead of safeAnnualPredictions
  const companyData = filteredAnnualPredictions.map((pred: any, index: number) => ({
    id: index + 1,
    company: pred.company_symbol,
    subtitle: pred.company_name,
    reportingPeriod: formatPredictionDate(pred),
    sector: pred.sector || 'N/A',
    defaultRate: `${(getPredictionProbability(pred) * 100).toFixed(2)}%`,
    riskCategory: pred.risk_level || pred.risk_category,
    confidence: pred.confidence,
    keyRatios: pred.financial_ratios,
    riskColor: getRiskBadgeColor(pred.risk_level || pred.risk_category || 'unknown')
  }))

  console.log('📊 Formatted company data:', companyData.length, 'items')

  // Check if any data is loading
  const isLoading = isStatsLoading || isPredictionsLoading
  const error = statsError || predictionsError

<<<<<<< HEAD
  console.log('🚨 DASHBOARD RENDER CHECK:', {
    isLoading,
    error,
    filteredAnnualLength: filteredAnnualPredictions.length,
    filteredQuarterlyLength: filteredQuarterlyPredictions.length,
    rawAnnualLength: safeAnnualPredictions.length,
    rawQuarterlyLength: safeQuarterlyPredictions.length,
    activeDataFilter,
    isAuthenticated,
    hasUser: !!user
=======
  // Debug logging to track prediction updates (after isLoading is defined)
  console.log('📊 Dashboard render state:', {
    userRole: user?.role,
    activeDataFilter,
    isLoading: isLoading,
    annualCount: filteredAnnualPredictions.length,
    quarterlyCount: filteredQuarterlyPredictions.length,
    rawAnnualCount: annualPredictions.length,
    rawQuarterlyCount: quarterlyPredictions.length,
    systemAnnualCount: systemAnnualPredictions.length,
    systemQuarterlyCount: systemQuarterlyPredictions.length,
    lastFetched: lastFetched ? new Date(lastFetched).toISOString() : 'never'
>>>>>>> a5b2d2ff
  })

  // Check if filtered data is empty (not loading)
  if (!isLoading && filteredAnnualPredictions.length === 0 && filteredQuarterlyPredictions.length === 0) {
    return (
      <div className="space-y-6 font-bricolage">
        {/* Header */}
        <div>
          <h1 className="text-3xl font-bold text-gray-900 dark:text-white">
            S&P 500 Default Rate Analysis
          </h1>
          <p className="text-gray-600 dark:text-gray-400 mt-1">
            ML-powered default rate predictions based on annual financial ratios
          </p>
        </div>

        {/* Empty state in Card */}
        {!isLoading && (
          <Card className="border border-gray-200 dark:border-gray-700 shadow-sm">
            <div className="text-center py-16 px-6">
              <div className="mx-auto flex items-center justify-center h-16 w-16 rounded-full bg-gray-100 dark:bg-gray-800 mb-6">
                <BarChart3 className="h-8 w-8 text-gray-400" />
              </div>
              <h3 className="text-xl font-semibold text-gray-900 dark:text-white mb-3">
                No Data Available
              </h3>
              <p className="text-gray-600 dark:text-gray-400 mb-6 max-w-md mx-auto">
                No prediction data is available for your current data source selection. Please check your permissions or try refreshing.
                <br />
                <small className="text-xs text-gray-500 mt-2 block">
                  Debug: Filter={activeDataFilter}, Annual={filteredAnnualPredictions.length}, Quarterly={filteredQuarterlyPredictions.length}
                </small>
              </p>
            </div>
          </Card>
        )}

      </div>
    )
  }

  return (
    <div className="space-y-6 font-bricolage">
      {/* S&P 500 Default Rate Analysis Header */}
      <div>
        <h1 className="text-3xl font-bold text-gray-900 dark:text-white">
          S&P 500 Default Rate Analysis
        </h1>
        <p className="text-gray-600 dark:text-gray-400 mt-1">
          ML-powered default rate predictions based on annual financial ratios
        </p>
      </div>



      {/* Summary Statistics */}
      <div className="space-y-4">
        <div className="flex items-center justify-between">
          <h2 className="text-xl font-semibold text-gray-900 dark:text-white">Summary Statistics</h2>
        </div>

        <div className="grid grid-cols-1 md:grid-cols-5 gap-6">
          {(() => {
            // FIXED: Data Source Separation based on user role:
            // - Super admin: ONLY platform_statistics, never user_dashboard
            // - Other roles: 'system' filter -> platform_statistics, other filters -> user_dashboard
            const isShowingPlatform = activeDataFilter === 'system';
            const isSuperAdmin = user?.role === 'super_admin';

            let statsToShow = null;
            let dataSourceLabel = '';

            if (isSuperAdmin) {
              // Super admin: ALWAYS show platform statistics regardless of filter
              statsToShow = dashboardStats?.platform_statistics;
              dataSourceLabel = 'Platform Data';
            } else if (isShowingPlatform) {
              // Other users on Platform tab: Only platform_statistics
              statsToShow = dashboardStats?.platform_statistics;
              dataSourceLabel = 'Platform Data';
            } else {
              // Other users on Personal/Organization tabs: Only user_dashboard, never platform data
              statsToShow = dashboardStats?.user_dashboard;
              dataSourceLabel = 'User Data';
            }

            console.log('📊 FIXED Data Separation:', {
              userRole: user?.role,
              activeDataFilter,
              isSuperAdmin,
              isShowingPlatform,
              userScope: dashboardStats?.scope,
              hasUserDashboard: !!dashboardStats?.user_dashboard,
              hasPlatformStats: !!dashboardStats?.platform_statistics,
              statsToShow: statsToShow ? 'Available' : 'None',
              dataSourceLabel
            });

            // Always show 5 cards with appropriate data based on selected filter
            const cardTitles = [
              { title: 'Total Companies', key: 'total_companies' },
              { title: 'Total Predictions', key: 'total_predictions' },
              { title: 'Average Default Rate', key: 'average_default_rate' },
              { title: 'High Risk Companies', key: 'high_risk_companies' },
              { title: 'Sectors Covered', key: 'sectors_covered' }
            ];

            return cardTitles.map((cardInfo, index) => (
              <Card key={index} className="p-6 text-left">
                <div className="space-y-2">
                  <p className="text-sm font-medium text-gray-600 dark:text-gray-400">
                    {cardInfo.title}
                  </p>
                  {isStatsLoading ? (
                    <>
                      <Skeleton className={`h-9 ${cardInfo.key === 'average_default_rate' ? 'w-16' : 'w-12'
                        }`} />
                      <Skeleton className="h-3 w-20" />
                    </>
                  ) : (
                    <>
                      <p className="text-3xl font-bold text-gray-900 dark:text-white">
                        {(() => {
                          if (!statsToShow) return '0';

                          const value = statsToShow[cardInfo.key as keyof typeof statsToShow];
                          if (cardInfo.key === 'average_default_rate') {
                            return value ? `${(Number(value) * 100).toFixed(2)}%` : '0.00%';
                          }
                          return value?.toString() || '0';
                        })()}
                      </p>
                    </>
                  )}
                </div>
              </Card>
            ));
          })()}
        </div>
      </div>

      {/* Organization Breakdown for Tenant Admins */}
      {dashboardStats?.scope === 'tenant' && dashboardStats.organizations_breakdown && (
        <div className="space-y-4">
          <div className="flex items-center justify-between">
            <h2 className="text-xl font-semibold text-gray-900 dark:text-white">
              Organizations Breakdown
            </h2>
          </div>

          <Card className="p-6">
            <div className="overflow-x-auto">
              <table className="w-full text-sm">
                <thead>
                  <tr className="border-b">
                    <th className="text-left py-3 px-4">Organization</th>
                    <th className="text-right py-3 px-4">Companies</th>
                    <th className="text-right py-3 px-4">Predictions</th>
                    <th className="text-right py-3 px-4">Avg Default Rate</th>
                    <th className="text-right py-3 px-4">High Risk</th>
                    <th className="text-right py-3 px-4">Sectors</th>
                  </tr>
                </thead>
                <tbody>
                  {dashboardStats.organizations_breakdown.map((org: any, index: number) => (
                    <tr key={index} className="border-b hover:bg-gray-50">
                      <td className="py-3 px-4 font-medium">{org.org_name}</td>
                      <td className="py-3 px-4 text-right">{org.companies.toLocaleString()}</td>
                      <td className="py-3 px-4 text-right">{org.predictions.toLocaleString()}</td>
                      <td className="py-3 px-4 text-right">{(org.avg_default_rate * 100).toFixed(2)}%</td>
                      <td className={`py-3 px-4 text-right font-medium ${org.high_risk_companies > 0 ? 'text-red-600' : 'text-gray-600'
                        }`}>
                        {org.high_risk_companies.toLocaleString()}
                      </td>
                      <td className="py-3 px-4 text-right">{org.sectors_covered}</td>
                    </tr>
                  ))}
                </tbody>
              </table>
            </div>
          </Card>
        </div>
      )}

      {/* Tenant Breakdown for Super Admins */}
      {dashboardStats?.scope === 'system' && dashboardStats.tenants_breakdown && (
        <div className="space-y-4">
          <div className="flex items-center justify-between">
            <h2 className="text-xl font-semibold text-gray-900 dark:text-white">
              Tenants Overview
            </h2>
          </div>

          <div className="grid grid-cols-1 md:grid-cols-2 lg:grid-cols-3 gap-4">
            {dashboardStats.tenants_breakdown.map((tenant: any, index: number) => (
              <Card key={index} className="p-6">
                <h3 className="font-semibold text-lg mb-3">{tenant.tenant_name}</h3>
                <div className="space-y-2 text-sm">
                  <div className="flex justify-between">
                    <span className="text-gray-600">Companies:</span>
                    <span className="font-medium">{tenant.companies.toLocaleString()}</span>
                  </div>
                  <div className="flex justify-between">
                    <span className="text-gray-600">Predictions:</span>
                    <span className="font-medium">{tenant.predictions.toLocaleString()}</span>
                  </div>
                  <div className="flex justify-between">
                    <span className="text-gray-600">Organizations:</span>
                    <span className="font-medium">{tenant.organizations_count}</span>
                  </div>
                </div>
              </Card>
            ))}
          </div>
        </div>
      )}

      {/* Company Analysis with Annual/Quarterly Tabs */}
      <div className="space-y-6">
        <div className="flex items-center justify-between">
          <h2 className="text-xl font-semibold text-gray-900 dark:text-white">Company Analysis</h2>
        </div>

        {/* Filters and Search with Tabs */}
        <div className="flex items-center justify-between space-x-4">
          <div className="flex items-center space-x-4 flex-1">
            <div className="relative flex-1 max-w-lg">
              <Search className="absolute left-3 top-1/2 transform -translate-y-1/2 text-gray-400 h-4 w-4" />
              <Input
                placeholder="Search companies or symbols..."
                value={searchTerm}
                onChange={(e) => setSearchTerm(e.target.value)}
                className="pl-10"
                disabled={isLoading}
              />
            </div>
            <Select value={selectedSector} onValueChange={setSelectedSector} disabled={isLoading}>
              <SelectTrigger className="w-[200px]">
                <SelectValue placeholder="All Sectors" />
              </SelectTrigger>
              <SelectContent>
                <SelectItem value="all">All Sectors</SelectItem>
                <SelectItem value="technology">Technology</SelectItem>
                <SelectItem value="healthcare">Health Care</SelectItem>
                <SelectItem value="financials">Financials</SelectItem>
                <SelectItem value="energy">Energy</SelectItem>
                <SelectItem value="consumer">Consumer Discretionary</SelectItem>
              </SelectContent>
            </Select>
            <Select value={selectedRiskLevel} onValueChange={setSelectedRiskLevel} disabled={isLoading}>
              <SelectTrigger className="w-[200px]">
                <SelectValue placeholder="All Risk Levels" />
              </SelectTrigger>
              <SelectContent>
                <SelectItem value="all">All Risk Levels</SelectItem>
                <SelectItem value="low">Low Risk</SelectItem>
                <SelectItem value="medium">Medium Risk</SelectItem>
                <SelectItem value="high">High Risk</SelectItem>
              </SelectContent>
            </Select>
          </div>

          {/* Annual/Quarterly Tabs moved here with gap */}
          <div className="ml-8">
            <Tabs value={activeAnalysisType} onValueChange={setActiveAnalysisType} className="w-auto">
              <TabsList className="inline-flex rounded-lg p-1 bg-gray-50 dark:bg-gray-800">
                <TabsTrigger
                  value="annual"
                  className="data-[state=active]:bg-white data-[state=active]:shadow-sm rounded-md px-4 py-2 text-sm"
                  disabled={isLoading}
                >
                  Annual
                </TabsTrigger>
                <TabsTrigger
                  value="quarterly"
                  className="data-[state=active]:bg-white data-[state=active]:shadow-sm rounded-md px-4 py-2 text-sm"
                  disabled={isLoading}
                >
                  Quarterly
                </TabsTrigger>
              </TabsList>
            </Tabs>
          </div>
        </div>        <Tabs value={activeAnalysisType} onValueChange={setActiveAnalysisType} className="w-full">
          <TabsContent value="annual" className="space-y-4">
            <CompanyAnalysisTable
              data={filteredAnnualPredictions}
              type="annual"
              searchTerm={searchTerm}
              selectedSector={selectedSector}
              selectedRiskLevel={selectedRiskLevel}
              isLoading={isLoading}
              onRefetch={refetchPredictions}
            />
          </TabsContent>

          <TabsContent value="quarterly" className="space-y-4">
            <CompanyAnalysisTable
              data={filteredQuarterlyPredictions}
              type="quarterly"
              searchTerm={searchTerm}
              selectedSector={selectedSector}
              selectedRiskLevel={selectedRiskLevel}
              isLoading={isLoading}
              onRefetch={refetchPredictions}
            />
          </TabsContent>
        </Tabs>
      </div>
    </div>
  )
}<|MERGE_RESOLUTION|>--- conflicted
+++ resolved
@@ -229,7 +229,6 @@
   const isLoading = isStatsLoading || isPredictionsLoading
   const error = statsError || predictionsError
 
-<<<<<<< HEAD
   console.log('🚨 DASHBOARD RENDER CHECK:', {
     isLoading,
     error,
@@ -240,20 +239,6 @@
     activeDataFilter,
     isAuthenticated,
     hasUser: !!user
-=======
-  // Debug logging to track prediction updates (after isLoading is defined)
-  console.log('📊 Dashboard render state:', {
-    userRole: user?.role,
-    activeDataFilter,
-    isLoading: isLoading,
-    annualCount: filteredAnnualPredictions.length,
-    quarterlyCount: filteredQuarterlyPredictions.length,
-    rawAnnualCount: annualPredictions.length,
-    rawQuarterlyCount: quarterlyPredictions.length,
-    systemAnnualCount: systemAnnualPredictions.length,
-    systemQuarterlyCount: systemQuarterlyPredictions.length,
-    lastFetched: lastFetched ? new Date(lastFetched).toISOString() : 'never'
->>>>>>> a5b2d2ff
   })
 
   // Check if filtered data is empty (not loading)
